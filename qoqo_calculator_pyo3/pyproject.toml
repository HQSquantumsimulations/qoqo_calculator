[project]
name = "qoqo_calculator_pyo3"
<<<<<<< HEAD
version = "1.1.3"
=======
version = "1.1.4"
>>>>>>> d1f456c6
license = {text="Apache-2.0 AND Apache-2.0 with LLVM-exception AND MIT AND Unicode-DFS-2016"}
maintainers = [{name = "HQS Quantum Simulations GmbH", email = "info@quantumsimulations.de"}]
requires-python = ">=3.8"

[build-system]
requires = ["maturin>=0.14,<0.15"]
build-backend = "maturin"

[tool.maturin]
bindings = "pyo3"
compatibility = "manylinux2014"
skip-auditwheel = false
strip = true
profile = "release"

[project.optional-dependencies]
docs = [
    "sphinx >= 2.1",
    "nbsphinx",
    "pygments",
    "recommonmark",
    "myst_parser",
    "sphinx_rtd_theme",
    "tomli",
    "numpy"
]<|MERGE_RESOLUTION|>--- conflicted
+++ resolved
@@ -1,10 +1,6 @@
 [project]
 name = "qoqo_calculator_pyo3"
-<<<<<<< HEAD
-version = "1.1.3"
-=======
 version = "1.1.4"
->>>>>>> d1f456c6
 license = {text="Apache-2.0 AND Apache-2.0 with LLVM-exception AND MIT AND Unicode-DFS-2016"}
 maintainers = [{name = "HQS Quantum Simulations GmbH", email = "info@quantumsimulations.de"}]
 requires-python = ">=3.8"
