[project]
name = "qoqo_calculator_pyo3"
<<<<<<< HEAD
version = "1.4.0"
=======
version = "1.4.1"
>>>>>>> 67614819
license = { text = "Apache-2.0 AND Apache-2.0 with LLVM-exception AND MIT AND Unicode-DFS-2016" }
maintainers = [
    { name = "HQS Quantum Simulations GmbH", email = "info@quantumsimulations.de" },
]
requires-python = ">=3.9"

[build-system]
requires = ["maturin>=1.4"]
build-backend = "maturin"

[tool.maturin]
bindings = "pyo3"
compatibility = "manylinux2014"
skip-auditwheel = false
strip = true
profile = "release"

[project.optional-dependencies]
docs = [
    "sphinx >= 2.1",
    "nbsphinx",
    "pygments",
    "recommonmark",
    "myst_parser",
    "sphinx_rtd_theme",
    "tomli",
    "numpy",
]<|MERGE_RESOLUTION|>--- conflicted
+++ resolved
@@ -1,10 +1,6 @@
 [project]
 name = "qoqo_calculator_pyo3"
-<<<<<<< HEAD
-version = "1.4.0"
-=======
-version = "1.4.1"
->>>>>>> 67614819
+version = "1.4.2"
 license = { text = "Apache-2.0 AND Apache-2.0 with LLVM-exception AND MIT AND Unicode-DFS-2016" }
 maintainers = [
     { name = "HQS Quantum Simulations GmbH", email = "info@quantumsimulations.de" },
