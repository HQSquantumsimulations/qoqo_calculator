#!/usr/bin/env python3
# -*- coding: utf-8 -*-
#
"""Configuration of sphinx documentation module"""

import tomli

main_version = tomli.load(open("../pyproject.toml", "rb"))["project"]["version"]


# -- General configuration ------------------------------------------------

# If your documentation needs a minimal Sphinx version, state it here.
#
# needs_sphinx = '1.0'

# Add any Sphinx extension module names here, as strings. They can be
# extensions coming with Sphinx (named 'sphinx.ext.*') or your custom
# ones.
extensions = [
    "sphinx.ext.autodoc",
    "sphinx.ext.doctest",
    "sphinx.ext.todo",
    "sphinx.ext.coverage",
    "sphinx.ext.mathjax",
    "sphinx.ext.viewcode",
    "sphinx.ext.napoleon",
    "sphinx.ext.autosummary",
    "nbsphinx",
    "myst_parser",
]
# automatically use sphinx-autogen
autosummary_generate = True
autosummary_imported_members = True
# define mock imports for packages that are difficult to handle / install
alist = []
autodoc_mock_imports = alist

# 'both': class and __init__ docstring are concatenated and inserted
# 'class': only class docstring inserted
# 'init': only init docstring inserted
autoclass_content = "class"
# This value is a list of autodoc directive flags that should be automatically applied to
# all autodoc directives. The supported flags are 'members', 'undoc-members',
# 'private-members', 'special-members', 'inherited-members', 'show-inheritance',
# 'ignore-module-all' and 'exclude-members'.
# autodoc_default_flags = ['members', 'exclude-members']
# The default options for autodoc directives. They are applied to all autodoc directives
# automatically. It must be a dictionary which maps option names to the values.
autodoc_default_options = {
    "members": True,
    "special-members": False,
    "imported-members": False,
    "private-members": False,
    "inherited-members": False,
    #    'member-order': 'bysource',
    "special-members": False,
    "undoc-members": False,
    "exclude-members": "__init__",
}
# This value controls the docstrings inheritance. If set to True the docstring for classes
# or methods, if not explicitly set, is inherited form parents.
autodoc_inherit_docstrings = False
# Add any paths that contain templates here, relative to this directory.
templates_path = ["_templates"]

source_suffix = {
    ".rst": "restructuredtext",
    ".txt": "markdown",
    ".md": "markdown",
}

# The master toctree document.
master_doc = "index"

# General information about the project.
project = "qoqo_calculator_pyo3"
<<<<<<< HEAD
copyright = "2025, HQS Quantum Simulations GmbH"
=======
copyright = "2021, HQS Quantum Simulations GmbH"
>>>>>>> c3bd2744
author = "The qoqo developers"

# The version info for the project you're documenting, acts as replacement for
# |version| and |release|, also used in various other places throughout the
# built documents.
#
# The short X.Y version.
version = main_version
# The full version, including alpha/beta/rc tags.
release = version


language = "English"

# List of patterns, relative to source directory, that match files and
# directories to ignore when looking for source files.
# This patterns also effect to html_static_path and html_extra_path
exclude_patterns = ["_build", "Thumbs.db", ".DS_Store"]

# The name of the Pygments (syntax highlighting) style to use.
pygments_style = "default"

# If true, `todo` and `todoList` produce output, else they produce nothing.
todo_include_todos = True


# -- Options for HTML output ----------------------------------------------

# The theme to use for HTML and HTML Help pages.  See the documentation for
# a list of builtin themes.
#

html_theme = "sphinx_rtd_theme"
# Theme options are theme-specific and customize the look and feel of a theme
# further.  For a list of options available for each theme, see the
# documentation.
#
# html_theme_options = {}

# Add any paths that contain custom static files (such as style sheets) here,
# relative to this directory. They are copied after the builtin static files,
# so a file named "default.css" will overwrite the builtin "default.css".
# html_static_path = ['_static']
html_static_path = []


# -- Options for HTMLHelp output ------------------------------------------

# Output file base name for HTML help builder.
htmlhelp_basename = "qoqocalculatorpyo3doc"


# -- Options for LaTeX output ---------------------------------------------

latex_elements = {
    # The paper size ('letterpaper' or 'a4paper').
    #
    # 'papersize': 'letterpaper',
    # The font size ('10pt', '11pt' or '12pt').
    #
    # 'pointsize': '10pt',
    # Additional stuff for the LaTeX preamble.
    #
    # 'preamble': '',
    # Latex figure (float) alignment
    #
    # 'figure_align': 'htbp',
}

# Grouping the document tree into LaTeX files. List of tuples
# (source start file, target name, title,
#  author, documentclass [howto, manual, or own class]).
latex_documents = [
    (
        master_doc,
        "qoqo_calculator_pyo3.tex",
        "qoqo_calculator_pyo3 Documentation",
        "HQS Quantum Simulations GmbH",
        "manual",
    ),
]


# -- Options for manual page output ---------------------------------------

# One entry per manual page. List of tuples
# (source start file, name, description, authors, manual section).
man_pages = [
    (
        master_doc,
        "qoqo_calculator_pyo3",
        "qoqo_calculator_pyo3 Documentation",
        [author],
        1,
    )
]


# -- Options for Texinfo output -------------------------------------------

# Grouping the document tree into Texinfo files. List of tuples
# (source start file, target name, title, author,
#  dir menu entry, description, category)
texinfo_documents = [
    (
        master_doc,
        "qoqo_calculator_pyo3",
        "qoqo_calculator_pyo3 Documentation",
        author,
        "qoqo_calculator_pyo3",
        "Fast symbolic expressions for the qoqo quantum computing toolkit",
        "Miscellaneous",
    ),
]

# Turning off executing notebooks when adding them to Documentation
nbsphinx_execute = "never"<|MERGE_RESOLUTION|>--- conflicted
+++ resolved
@@ -29,6 +29,18 @@
     "nbsphinx",
     "myst_parser",
 ]
+extensions = [
+    "sphinx.ext.autodoc",
+    "sphinx.ext.doctest",
+    "sphinx.ext.todo",
+    "sphinx.ext.coverage",
+    "sphinx.ext.mathjax",
+    "sphinx.ext.viewcode",
+    "sphinx.ext.napoleon",
+    "sphinx.ext.autosummary",
+    "nbsphinx",
+    "myst_parser",
+]
 # automatically use sphinx-autogen
 autosummary_generate = True
 autosummary_imported_members = True
@@ -40,11 +52,13 @@
 # 'class': only class docstring inserted
 # 'init': only init docstring inserted
 autoclass_content = "class"
+autoclass_content = "class"
 # This value is a list of autodoc directive flags that should be automatically applied to
 # all autodoc directives. The supported flags are 'members', 'undoc-members',
 # 'private-members', 'special-members', 'inherited-members', 'show-inheritance',
 # 'ignore-module-all' and 'exclude-members'.
 # autodoc_default_flags = ['members', 'exclude-members']
+# autodoc_default_flags = ['members', 'exclude-members']
 # The default options for autodoc directives. They are applied to all autodoc directives
 # automatically. It must be a dictionary which maps option names to the values.
 autodoc_default_options = {
@@ -53,7 +67,16 @@
     "imported-members": False,
     "private-members": False,
     "inherited-members": False,
+    "members": True,
+    "special-members": False,
+    "imported-members": False,
+    "private-members": False,
+    "inherited-members": False,
     #    'member-order': 'bysource',
+    "special-members": False,
+    "undoc-members": False,
+    "exclude-members": "__init__",
+}
     "special-members": False,
     "undoc-members": False,
     "exclude-members": "__init__",
@@ -63,23 +86,24 @@
 autodoc_inherit_docstrings = False
 # Add any paths that contain templates here, relative to this directory.
 templates_path = ["_templates"]
+templates_path = ["_templates"]
 
 source_suffix = {
     ".rst": "restructuredtext",
     ".txt": "markdown",
     ".md": "markdown",
+    ".rst": "restructuredtext",
+    ".txt": "markdown",
+    ".md": "markdown",
 }
 
 # The master toctree document.
 master_doc = "index"
+master_doc = "index"
 
 # General information about the project.
 project = "qoqo_calculator_pyo3"
-<<<<<<< HEAD
 copyright = "2025, HQS Quantum Simulations GmbH"
-=======
-copyright = "2021, HQS Quantum Simulations GmbH"
->>>>>>> c3bd2744
 author = "The qoqo developers"
 
 # The version info for the project you're documenting, acts as replacement for
@@ -93,13 +117,16 @@
 
 
 language = "English"
+language = "English"
 
 # List of patterns, relative to source directory, that match files and
 # directories to ignore when looking for source files.
 # This patterns also effect to html_static_path and html_extra_path
 exclude_patterns = ["_build", "Thumbs.db", ".DS_Store"]
+exclude_patterns = ["_build", "Thumbs.db", ".DS_Store"]
 
 # The name of the Pygments (syntax highlighting) style to use.
+pygments_style = "default"
 pygments_style = "default"
 
 # If true, `todo` and `todoList` produce output, else they produce nothing.
@@ -130,6 +157,7 @@
 
 # Output file base name for HTML help builder.
 htmlhelp_basename = "qoqocalculatorpyo3doc"
+htmlhelp_basename = "qoqocalculatorpyo3doc"
 
 
 # -- Options for LaTeX output ---------------------------------------------
@@ -160,6 +188,13 @@
         "HQS Quantum Simulations GmbH",
         "manual",
     ),
+    (
+        master_doc,
+        "qoqo_calculator_pyo3.tex",
+        "qoqo_calculator_pyo3 Documentation",
+        "HQS Quantum Simulations GmbH",
+        "manual",
+    ),
 ]
 
 
@@ -168,6 +203,13 @@
 # One entry per manual page. List of tuples
 # (source start file, name, description, authors, manual section).
 man_pages = [
+    (
+        master_doc,
+        "qoqo_calculator_pyo3",
+        "qoqo_calculator_pyo3 Documentation",
+        [author],
+        1,
+    )
     (
         master_doc,
         "qoqo_calculator_pyo3",
@@ -193,7 +235,17 @@
         "Fast symbolic expressions for the qoqo quantum computing toolkit",
         "Miscellaneous",
     ),
+    (
+        master_doc,
+        "qoqo_calculator_pyo3",
+        "qoqo_calculator_pyo3 Documentation",
+        author,
+        "qoqo_calculator_pyo3",
+        "Fast symbolic expressions for the qoqo quantum computing toolkit",
+        "Miscellaneous",
+    ),
 ]
 
 # Turning off executing notebooks when adding them to Documentation
+nbsphinx_execute = "never"
 nbsphinx_execute = "never"