--- conflicted
+++ resolved
@@ -4,11 +4,7 @@
 authors = ["HQS Quantum Simulations <info@quantumsimulations.de>"]
 license = "Apache-2.0"
 edition = "2021"
-<<<<<<< HEAD
-rust-version = "1.74"
-=======
 rust-version = "1.76"
->>>>>>> c3bd2744
 readme = "README.md"
 repository = "https://github.com/HQSquantumsimulations/qoqo_calculator_pyo3"
 description = "Python interface to qoqo calculator, the calculator backend of the qoqo quantum computing toolkit by HQS Quantum Simulations"
@@ -28,11 +24,6 @@
 [dependencies]
 num-complex = "0.4"
 qoqo_calculator = { version = ">= 1.0.0" }
-<<<<<<< HEAD
-=======
-serde = "1.0"
-thiserror = "2.0"
->>>>>>> c3bd2744
 
 [dependencies.pyo3]
 version = "0.22"
