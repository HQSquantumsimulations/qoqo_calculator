[package]
name = "qoqo_calculator_pyo3"
<<<<<<< HEAD
version = "1.4.0"
=======
version = "1.4.1"
>>>>>>> 67614819
authors = ["HQS Quantum Simulations <info@quantumsimulations.de>"]
license = "Apache-2.0"
edition = "2021"
rust-version = "1.76"
readme = "README.md"
repository = "https://github.com/HQSquantumsimulations/qoqo_calculator_pyo3"
description = "Python interface to qoqo calculator, the calculator backend of the qoqo quantum computing toolkit by HQS Quantum Simulations"
include = [
    "src*",
    "qoqo_calculator_pyo3",
    "LICENSE",
    "pyproject.toml",
    "README.md",
]

[lib]
name = "qoqo_calculator_pyo3"
path = "src/lib.rs"
crate-type = ["cdylib", "rlib"]

[dependencies]
num-complex = "0.4"
qoqo_calculator = { version = ">= 1.0.0" }
serde = "1.0"
thiserror = "2.0"

[dependencies.pyo3]
version = "0.22"
features = ["num-complex"]

[build-dependencies]
pyo3-build-config = "0.22"
pyo3 = "0.22"

[features]
extension-module = ["pyo3/extension-module"]
default = ["extension-module"]<|MERGE_RESOLUTION|>--- conflicted
+++ resolved
@@ -1,10 +1,6 @@
 [package]
 name = "qoqo_calculator_pyo3"
-<<<<<<< HEAD
-version = "1.4.0"
-=======
-version = "1.4.1"
->>>>>>> 67614819
+version = "1.4.2"
 authors = ["HQS Quantum Simulations <info@quantumsimulations.de>"]
 license = "Apache-2.0"
 edition = "2021"
