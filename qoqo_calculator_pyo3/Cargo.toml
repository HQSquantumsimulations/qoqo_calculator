--- conflicted
+++ resolved
@@ -1,10 +1,6 @@
 [package]
 name = "qoqo_calculator_pyo3"
-<<<<<<< HEAD
-version = "1.1.3"
-=======
 version = "1.1.4"
->>>>>>> d1f456c6
 authors = ["HQS Quantum Simulations <info@quantumsimulations.de>"]
 license = "Apache-2.0"
 edition = "2021"
@@ -20,11 +16,7 @@
 
 [dependencies]
 num-complex = "0.4"
-<<<<<<< HEAD
-qoqo_calculator = {version="1.1.3", path="../qoqo_calculator"}
-=======
-qoqo_calculator = {version="1.1.4", path="../qoqo_calculator"}
->>>>>>> d1f456c6
+qoqo_calculator = {version="1.1", path="../qoqo_calculator"}
 serde =  "1.0"
 thiserror = "1.0"
 
