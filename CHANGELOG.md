--- conflicted
+++ resolved
@@ -2,13 +2,10 @@
 
 This changelog track changes to the qoqo_calculator project starting at version 0.6.0
 
-<<<<<<< HEAD
-=======
 ## 1.1.4
 
 * Fixes issue when deserializing a float from json when float is represented by integer (e.g. `1` instead of `1.0`)
 
->>>>>>> d1f456c6
 ## 1.1.3
 
 * Update to python 3.12
