--- conflicted
+++ resolved
@@ -2,14 +2,13 @@
 
 This changelog track changes to the qoqo_calculator project starting at version 0.6.0
 
-<<<<<<< HEAD
-## Unreleased
+## 1.2.4
 
-=======
+* Updated maturin version from 0.14-0.15 to >=1.4
+
 ## 1.2.3
 
 * Updated to rust 1.70
->>>>>>> 60aec471
 * Added the `pyo3 = "0.21"` line to the Cargo.toml in the build dependencies.
 
 ## 1.2.2
