# Changelog

This changelog track changes to the qoqo_calculator project starting at version 0.6.0.


## 1.4.1 - 1.4.4
<<<<<<< HEAD
=======

### Fixed in 1.4.1 - 1.4.4
>>>>>>> dbe4dfe4

* Fixed 1.4.0 release issue (reusable_workflows fix).

## 1.4.0

### Updated in 1.4.0

* Updated `thiserror` crate (1.0 -> 2.0) and updated github workflows to explicitly include python 3.13.
* Updated minimum supported Rust version from 1.70 to 1.76.
* Updated minimum supported Python version from 3.8 to 3.9.

## 1.3.1

### Changed in 1.3.1

* Loosen the dependency restriction to make `qoqo_calculator_pyo3` compatible with older versions of `qoqo_calculator`.

## 1.3.0

### Added in 1.3.0

* Added support for Python 3.13.

### Updated in 1.3.0

* Updated to pyo3 0.22.

## 1.2.4

### Updated in 1.2.4

* Updated maturin version from 0.14-0.15 to >=1.4

## 1.2.3

### Fixed in 1.2.3

* Added the `pyo3 = "0.21"` line to the Cargo.toml in the build dependencies.

### Updated in 1.2.3

* Updated to rust 1.70

## 1.2.2

### Fixed in 1.2.2

* Reverts previous fix as it is no longer needed.

## 1.2.1

### Fixed in 1.2.1

* Fixes a compatibility issue for from_pyany with struqture and qoqo.

## 1.2.0

### Updated in 1.2.0

* Update to pyo3 0.21

## 1.1.5

### Updated in 1.1.5

* Update to pyo3 0.20

## 1.1.4

### Fixed in 1.1.4

* Fixes issue when deserializing a float from json when float is represented by integer (e.g. `1` instead of `1.0`)

## 1.1.3

### Updated in 1.1.3

* Update to python 3.12

## 1.1.2

### Updated in 1.1.2

* Update to pyo3 0.19

## 1.1.1

### Updated in 1.1.1

* Update to pyo3 0.18

## 1.1.0

### Updated in 1.1.0

* Update dependencies, update qoqo_calculator_pyo3 to build with pyo3 0.17
* Moved metadata for python package to pyproject.toml
* Divergent version numbers in Python and Rust for qoqo_calculator_pyo3

## 1.0.0

### Added in 1.0.0

* Uses PyO3 build config

## 0.8.0

### Changed in 0.8.0

* Updating naming scheme of internal wrappers in Python interface for downstream compatability

## 0.7.0

### Added in 0.7.0

* FromStr implementation for CalculatorFloat that performs a partial sanity check of expressions scanning for unrecognized string sequences and assignments.
* Default for CalculatorFloat
* abs() alias for norm() function in CalculatorComplex

### Changed in 0.7.0

* Default towards immutable Calculator not allowing variable assignments to avoid side effects. The `parse_str` and `parse_get` functions now take immutable Calculator references and return an error when parsing variable assignments. The old behaviour has been moved to the `parse_str_aassign` function of Calculator.
* Removed (soon to be) deprecaded Python::aquire_gil in pyo3 interface

### Updated in 0.7.0

* Increased minimal Python version to 3.7
* Updated pyo3 to 0.16

## 0.6.0

### Added 0.6.0

* Support for schemars jsonschema creation for CalculatorFloat and CalculatorComplex

### Changed 0.6.0

* Switch CalculatorComplex serialization to produce a tuple of CalculatorFloat serialisations in line with num_complex
* qoqo_calculator_pyo3 can now be built using a source distribution<|MERGE_RESOLUTION|>--- conflicted
+++ resolved
@@ -4,11 +4,8 @@
 
 
 ## 1.4.1 - 1.4.4
-<<<<<<< HEAD
-=======
 
 ### Fixed in 1.4.1 - 1.4.4
->>>>>>> dbe4dfe4
 
 * Fixed 1.4.0 release issue (reusable_workflows fix).
 
