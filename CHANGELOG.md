# Changelog

This changelog track changes to the qoqo_calculator project starting at version 0.6.0.


## 1.4.1 - 1.4.4

* Fixed 1.4.0 release issue (reusable_workflows fix).

## 1.4.0

* Updated `thiserror` crate (1.0 -> 2.0) and updated github workflows to explicitly include python 3.13.
* Updated minimum supported Rust version from 1.70 to 1.76.
* Updated minimum supported Python version from 3.8 to 3.9.

## 1.3.1

### Changed in 1.3.1

* Loosen the dependency restriction to make `qoqo_calculator_pyo3` compatible with older versions of `qoqo_calculator`.

## 1.3.0

<<<<<<< HEAD
### Added in 1.3.0

* Added support for Python 3.13
=======
* Updated to pyo3 0.22.
* Added support for Python 3.13.
>>>>>>> c3bd2744

### Updated in 1.3.0

* Updated to pyo3 0.22

## 1.2.4

<<<<<<< HEAD
### Updated in 1.2.4

* Updated maturin version from 0.14-0.15 to >=1.4
=======
* Updated maturin version from 0.14-0.15 to >=1.4.
>>>>>>> c3bd2744

## 1.2.3

### Fixed in 1.2.3

* Added the `pyo3 = "0.21"` line to the Cargo.toml in the build dependencies.

### Updated in 1.2.3

* Updated to rust 1.70


## 1.2.2

### Fixed in 1.2.2

* Reverts previous fix as it is no longer needed.

## 1.2.1

### Fixed in 1.2.1

* Fixes a compatibility issue for from_pyany with struqture and qoqo.

## 1.2.0

### Updated in 1.2.0

* Update to pyo3 0.21

## 1.1.5

### Updated in 1.1.5

* Update to pyo3 0.20

## 1.1.4

### Fixed in 1.1.4

* Fixes issue when deserializing a float from json when float is represented by integer (e.g. `1` instead of `1.0`)

## 1.1.3

### Updated in 1.1.3

* Update to python 3.12

## 1.1.2

### Updated in 1.1.2

* Update to pyo3 0.19

## 1.1.1

### Updated in 1.1.1

* Update to pyo3 0.18

## 1.1.0

### Updated in 1.1.0

* Update dependencies, update qoqo_calculator_pyo3 to build with pyo3 0.17
* Moved metadata for python package to pyproject.toml
* Divergent version numbers in Python and Rust for qoqo_calculator_pyo3

## 1.0.0

### Added in 1.0.0

* Uses PyO3 build config

## 0.8.0

### Changed in 0.8.0

* Updating naming scheme of internal wrappers in Python interface for downstream compatability

## 0.7.0

### Added in 0.7.0

* FromStr implementation for CalculatorFloat that performs a partial sanity check of expressions scanning for unrecognized string sequences and assignments.
* Default for CalculatorFloat
* abs() alias for norm() function in CalculatorComplex

### Changed in 0.7.0

* Default towards immutable Calculator not allowing variable assignments to avoid side effects. The `parse_str` and `parse_get` functions now take immutable Calculator references and return an error when parsing variable assignments. The old behaviour has been moved to the `parse_str_aassign` function of Calculator.
* Removed (soon to be) deprecaded Python::aquire_gil in pyo3 interface

### Updated in 0.7.0

* Increased minimal Python version to 3.7
* Updated pyo3 to 0.16

## 0.6.0

### Added 0.6.0

* Support for schemars jsonschema creation for CalculatorFloat and CalculatorComplex

### Changed 0.6.0

* Switch CalculatorComplex serialization to produce a tuple of CalculatorFloat serialisations in line with num_complex
* qoqo_calculator_pyo3 can now be built using a source distribution<|MERGE_RESOLUTION|>--- conflicted
+++ resolved
@@ -21,28 +21,19 @@
 
 ## 1.3.0
 
-<<<<<<< HEAD
 ### Added in 1.3.0
 
-* Added support for Python 3.13
-=======
-* Updated to pyo3 0.22.
 * Added support for Python 3.13.
->>>>>>> c3bd2744
 
 ### Updated in 1.3.0
 
-* Updated to pyo3 0.22
+* Updated to pyo3 0.22.
 
 ## 1.2.4
 
-<<<<<<< HEAD
 ### Updated in 1.2.4
 
 * Updated maturin version from 0.14-0.15 to >=1.4
-=======
-* Updated maturin version from 0.14-0.15 to >=1.4.
->>>>>>> c3bd2744
 
 ## 1.2.3
 
