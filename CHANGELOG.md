# Changelog

This changelog track changes to the qoqo_calculator project starting at version 0.6.0

<<<<<<< HEAD
=======
## 1.3.1

* Loosen the dependency restriction to make `qoqo_calculator_pyo3` compatible with older versions of `qoqo_calculator`.

## 1.3.0

* Updated to pyo3 0.22
* Added support for Python 3.13

>>>>>>> d95153b7
## 1.2.4

* Updated maturin version from 0.14-0.15 to >=1.4

## 1.2.3

* Updated to rust 1.70
* Added the `pyo3 = "0.21"` line to the Cargo.toml in the build dependencies.

## 1.2.2

* Reverts previous fix as it is no longer needed.

## 1.2.1

* Fixes a compatibility issue for from_pyany with struqture and qoqo.

## 1.2.0

* Update to pyo3 0.21

## 1.1.5

* Update to pyo3 0.20

## 1.1.4

* Fixes issue when deserializing a float from json when float is represented by integer (e.g. `1` instead of `1.0`)

## 1.1.3

* Update to python 3.12

## 1.1.2

* Update to pyo3 0.19

## 1.1.1

* Update to pyo3 0.18

## 1.1.0

* Update dependencies, update qoqo_calculator_pyo3 to build with pyo3 0.17
* Moved metadata for python package to pyproject.toml
* Divergent version numbers in Python and Rust for qoqo_calculator_pyo3

## 1.0.0

### Added in 1.0.0

* Uses PyO3 build config

## 0.8.0

### Changed in 0.8.0

* Updating naming scheme of internal wrappers in Python interface for downstream compatability

## 0.7.0

### Changed in 0.7.0

* Default towards immutable Calculator not allowing variable assignments to avoid side effects. The `parse_str` and `parse_get` functions now take immutable Calculator references and return an error when parsing variable assignments. The old behaviour has been moved to the `parse_str_aassign` function of Calculator.
* Increased minimal Python version to 3.7
* Removed (soon to be) deprecaded Python::aquire_gil in pyo3 interface
* Updated pyo3 to 0.16

### Added in 0.7.0

* FromStr implementation for CalculatorFloat that performs a partial sanity check of expressions scanning for unrecognized string sequences and assignments.
* Default for CalculatorFloat
* abs() alias for norm() function in CalculatorComplex

## 0.6.0

### Added 0.6.0

* support for schemars jsonschema creation for CalculatorFloat and CalculatorComplex

### Changed 0.6.0

* Switch CalculatorComplex serialization to produce a tuple of CalculatorFloat serialisations in line with num_complex

* qoqo_calculator_pyo3 can now be built using a source distribution<|MERGE_RESOLUTION|>--- conflicted
+++ resolved
@@ -2,8 +2,6 @@
 
 This changelog track changes to the qoqo_calculator project starting at version 0.6.0
 
-<<<<<<< HEAD
-=======
 ## 1.3.1
 
 * Loosen the dependency restriction to make `qoqo_calculator_pyo3` compatible with older versions of `qoqo_calculator`.
@@ -13,7 +11,6 @@
 * Updated to pyo3 0.22
 * Added support for Python 3.13
 
->>>>>>> d95153b7
 ## 1.2.4
 
 * Updated maturin version from 0.14-0.15 to >=1.4
