[package]
name = "qoqo_calculator"
<<<<<<< HEAD
version = "1.1.3"
=======
version = "1.1.4"
>>>>>>> d1f456c6
authors = ["HQS Quantum Simulations <info@quantumsimulations.de>"]
license = "Apache-2.0"
edition = "2021"
categories = ["science", "simulation"]
readme = "README.md"
repository = "https://github.com/HQSquantumsimulations/qoqo_calculator"
description = "qoqo-calculator is the calculator backend of the qoqo quantum computing toolkit by HQS Quantum Simulations"
include = ["src*", "LICENSE", "README.md"]

[lib]
name = "qoqo_calculator"
crate-type = ["rlib"]

[dependencies]
num-complex = {version= "0.4", features=['serde']}
serde = { version = '1.0', features = ["derive"] }
thiserror = "1.0"
schemars = { version = "0.8", optional=true }


[dev-dependencies]
serde_test = "1.0"
serde_json = "1.0"

[features]
default = []
json_schema = ["schemars"]<|MERGE_RESOLUTION|>--- conflicted
+++ resolved
@@ -1,10 +1,6 @@
 [package]
 name = "qoqo_calculator"
-<<<<<<< HEAD
-version = "1.1.3"
-=======
 version = "1.1.4"
->>>>>>> d1f456c6
 authors = ["HQS Quantum Simulations <info@quantumsimulations.de>"]
 license = "Apache-2.0"
 edition = "2021"
