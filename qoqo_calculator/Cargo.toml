--- conflicted
+++ resolved
@@ -1,10 +1,6 @@
 [package]
 name = "qoqo_calculator"
-<<<<<<< HEAD
-version = "1.1.5"
-=======
 version = "1.2.2"
->>>>>>> 6e8ccbb5
 authors = ["HQS Quantum Simulations <info@quantumsimulations.de>"]
 license = "Apache-2.0"
 edition = "2021"
