--- conflicted
+++ resolved
@@ -205,13 +205,8 @@
       - uses: actions/setup-python@v4
         with:
           python-version: ${{ matrix.python.py }}
-<<<<<<< HEAD
           # cache: 'pip'
       - uses: actions/download-artifact@v2
-=======
-          cache: 'pip'
-      - uses: actions/download-artifact@v3
->>>>>>> 6b8ec6fa
         with:
           name: py_wheels
       - name: Publish
